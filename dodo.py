--- conflicted
+++ resolved
@@ -8,14 +8,11 @@
 from dodos.forecast import *
 from dodos.noisepage import *
 from dodos.pilot import *
-<<<<<<< HEAD
 from dodos.project1 import *
 from dodos.tscout import *
 from dodos.gcncollection import *
-=======
 from dodos.collector import *
 from dodos.workload_analysis import *
->>>>>>> 21029714
 
 DOIT_CONFIG = {
     'backend': "sqlite3"
