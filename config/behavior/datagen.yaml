# DataGeneratorCLI configuration.
datagen:
  log_level: DEBUG
<<<<<<< HEAD
  param_sweep:
    scalefactor: [1]
    terminals: [1]
    works.work.rate: [10000]
    works.work.time: [60]
  knob_sweep_enabled: True
  knob_change_warmup: 5
  knob_sweep:
    work_mem: [1024, 2048, 4096, 8192, 16384]
    hash_mem_multiplier: [0.25, 0.5, 1.0, 2.0, 4.0]
=======

  # Describes a default workload execution configuration
  default_config:
    # Experiment Global Options
    output_name: null

    # Benchmarks include: [auctionmark, epinions, seats, sibench, smallbank, tatp, tpcc, tpch, twitter, voter, wikipedia, ycsb]
    # This is the benchmark that should be executed.
    benchmark: tpcc
    # scale factor at which to load the database and execute it at.
    scalefactor: 1
    # Path to a saved database that should be restored with pg_restore. If this is specified, then the
    # benchbase data loader will not run.
    restore_db_path: null
    # Path to a file of SQL that should be executed after benchbase create.
    post_create_sql: null
    # Whether subsequent runs should honor pg_prewarm/pg_analyze/configuration swap.
    continuous: false
    # Whether pg_prewarm should be executed before each run. Disabled if continuous=True.
    pg_prewarm: True
    # Whether analyze should be executed before each run. Disabled if continuous=True.
    pg_analyze: True
    # Whether to dump the database.
    dump_db: False
    # Location to dump the database to if we're dumping the database.
    dump_db_path: null
    # Whether to enable the userspace collector.
    enable_collector: True
    # Whether to snapshot the data at the start right after LOAD.
    snapshot_data: False
    # Default options that will (default) apply to all runs. Can be overriden.
    default_options:
      - qss_capture_enabled = ON
      - qss_capture_nested = ON
      - qss_capture_exec_stats = ON
      - qss_output_noisepage = ON
      - qss_capture_abort = ON

    runs:
      # Options that describe each run. These arrays must have the same length.
      - terminals: 1
        works.work.rate: unlimited
        works.work.time: 60
        post_execute_sql: null
        # Specifying this requires continuous = False since that requires restarting the database.
        # If continuous = True, these options for subsequent runs are not honored.
        options: null
        isolation: TRANSACTION_REPEATABLE_READ

  configs:
    # Describes a specific configuration. Inherits from default.
    - output_name: tpcc_sf0.01
      scalefactor: 0.01
      runs:
        - terminals: 1
          works.work.rate: unlimited
          works.work.time: 60
          isolation: TRANSACTION_REPEATABLE_READ
    #- output_name: tpcc_sf0.01
    #  restore_db_path: /tmp/dump.dir
    #  scalefactor: 0.01
    #  continuous: true
    #  runs:
    #    - terminals: 1
    #      works.work.rate: unlimited
    #      works.work.time: 10
    #      isolation: TRANSACTION_REPEATABLE_READ
    #      post_execute_sql: "/tmp/fillfactor.sql"
    #      options:
    #        - enable_seqscan = off
    #    - terminals: 1
    #      works.work.rate: unlimited
    #      works.work.time: 30
    #      isolation: TRANSACTION_REPEATABLE_READ
    #      post_execute_sql: "/tmp/fillfactor.sql"
    #      options:
    #        - enable_bitmapscan = off

    #- output_name: tpcc_sf0.01
    #  restore_db_path: /tmp/dump.dir
    #  scalefactor: 0.01
    #  runs:
    #    - terminals: 1
    #      works.work.rate: unlimited
    #      works.work.time: 30
    #     isolation: TRANSACTION_REPEATABLE_READ

    #- output_name: tpcc_sf0.01
    #  dump_db: True
    #  post_create_sql: "/tmp/fillfactor.sql"
    #  scalefactor: 0.01
    #  runs:
    #    - terminals: 1
    #      works.work.rate: unlimited
    #     works.work.time: 30
    #      isolation: TRANSACTION_REPEATABLE_READ
>>>>>>> 21029714
<|MERGE_RESOLUTION|>--- conflicted
+++ resolved
@@ -1,18 +1,6 @@
 # DataGeneratorCLI configuration.
 datagen:
   log_level: DEBUG
-<<<<<<< HEAD
-  param_sweep:
-    scalefactor: [1]
-    terminals: [1]
-    works.work.rate: [10000]
-    works.work.time: [60]
-  knob_sweep_enabled: True
-  knob_change_warmup: 5
-  knob_sweep:
-    work_mem: [1024, 2048, 4096, 8192, 16384]
-    hash_mem_multiplier: [0.25, 0.5, 1.0, 2.0, 4.0]
-=======
 
   # Describes a default workload execution configuration
   default_config:
@@ -108,5 +96,4 @@
     #    - terminals: 1
     #      works.work.rate: unlimited
     #     works.work.time: 30
-    #      isolation: TRANSACTION_REPEATABLE_READ
->>>>>>> 21029714
+    #      isolation: TRANSACTION_REPEATABLE_READ