#!/bin/bash
set -ex

###
#
# A given workload folder contains the following pieces of information.
#
# 1. A `config.yaml` file that is structured as follows:
#       benchmark: [name of the benchmark to execute]
#       pg_prewarm: True/False [whether to pg_prewarm prior to each benchbase run]
#       pg_analyze: True/False [whether to pg_analyze prior to each benchbase run]
#       pg_configs: [List of files to posgresql.conf files to switch]
#       benchbase_configs: [List of benchbase XML configs for each run]
#
# 2. Relevant postgresql.conf files that should be used for execution
# 3. Relevant BenchBase configuration XMLs that should be used for execution
#
# KNOWN CAVEAT:
#
# 1. `run_workloads.sh` does not handle scale factor shifting between benchbase_configs.
# The benchmark database is loaded with the first benchbase config and then reused
# afterwards. As such, this script does not respect the scale factor of later
# BenchBase configurations (workload distribution & other parameters are respected).
#
# 2. `run_workloads.sh` does not currently support loading multiple databases and having
# benchbase_configs execute differente benchmarks. However, support for this is not difficult
# to add if needed.
#
###

# Various steps may require sudo.
sudo --validate

help() {
    echo "run_workloads.sh [ARGUMENTS]"
    echo ""
    echo "Arguments"
    echo "---------"
    echo "--workloads=[Directory containing all workloads to execute]"
    echo "--output-dir=[Directory to write workload outputs]"
    echo "--pgdata=[Directory of postgres instance to use]"
    echo "--benchbase=[Directory of benchbase installation]"
    echo "--pg_binaries=[Directory containing postgres binaries]"
    exit 1
}

# Parsing --[arg_name]=[arg_value] constructs
arg_parse() {
    for i in "$@"; do
        case $i in
            -workloads=*|--workloads=*)
                WORKLOADS_DIRECTORY="${i#*=}"
                shift # past argument=value
                ;;
            -output-dir=*|--output-dir=*)
                OUTPUT_DIRECTORY="${i#*=}"
                shift # past argument=value
                ;;
            -pgdata=*|--pgdata=*)
                PGDATA_LOCATION="${i#*=}"
                shift # past argument with no value
                ;;
            -benchbase=*|--benchbase=*)
                BENCHBASE_LOCATION="${i#*=}"
                shift # past argument with no value
                ;;
            -pg_binaries=*|--pg_binaries=*)
                PG_BINARIES_LOCATION="${i#*=}"
                PG_CTL_LOCATION="${PG_BINARIES_LOCATION}/pg_ctl"
                PSQL_LOCATION="${PG_BINARIES_LOCATION}/psql"
                PGDUMP_LOCATION="${PG_BINARIES_LOCATION}/pg_dump"
                PGRESTORE_LOCATION="${PG_BINARIES_LOCATION}/pg_restore"
                shift # past argument with no value
                ;;
            -*)
                echo "Unknown option $i"
                help
                ;;
            *)
                ;;
        esac
    done
}

arg_validate() {
    if [ -z ${WORKLOADS_DIRECTORY+x} ] ||
       [ -z ${OUTPUT_DIRECTORY+x} ] ||
       [ -z ${PGDATA_LOCATION+x} ] ||
       [ -z ${BENCHBASE_LOCATION+x} ];
    then
        help
        exit 1
    fi

    if [ ! -d "${WORKLOADS_DIRECTORY}" ];
    then
        echo "Specified workload directory ${WORKLOADS_DIRECTORY} does not exist."
    fi

    if [ ! -d "${BENCHBASE_LOCATION}" ];
    then
        echo "Specified benchbase ${BENCHBASE_LOCATION} does not exist."
    fi

    if [ ! -f "${PG_CTL_LOCATION}" ];
    then
        echo "Specified pg_ctl ${PG_CTL_LOCATION} does not exist."
    fi

    if [ ! -f "${PSQL_LOCATION}" ];
    then
        echo "Specified pg_ctl ${PSQL_LOCATION} does not exist."
    fi
}


# Parse all the input arguments to the bash script.
arg_parse "$@"
# Validate all the input arguments passed to the bash script.
arg_validate
# Record the current timestamp
ts=$(date '+%Y-%m-%d_%H-%M-%S')
echo "Starting workload execution ${ts}"

# Get the absolute file path to the pg_ctl executable
pg_ctl=$(realpath "${PG_CTL_LOCATION}")
psql=$(realpath "${PSQL_LOCATION}")
pg_dump=$(realpath "${PGDUMP_LOCATION}")
pg_restore=$(realpath "${PGRESTORE_LOCATION}")

# Kill any running postgres and/or collector instances.
pkill -i postgres || true
<<<<<<< HEAD
pkill -i tscout || true

# Decoupled parameter.
decoupled=1
modes=("train" "eval")
for mode in "${modes[@]}"; do
    output_folder="${OUTPUT_DIRECTORY}/experiment-${ts}/${mode}"
    workload_directory="${WORKLOADS_DIRECTORY}/${mode}"
    for workload in "${workload_directory}"/*; do
        echo "Executing ${workload} for ${mode}"

        # Create the output directory for this particular benchmark invocation.
        benchmark_suffix=$(basename "${workload}")
        benchmark_output="${output_folder}/${benchmark_suffix}"
        mkdir -p "${benchmark_output}"

        # Parse the config.yaml file that describes the experiment.
        # The description for the config.yaml and the keys populated are described
        # in behavior/datagen/generate_workloads.py.
        config_yaml=$(realpath "${workload}"/config.yaml)
=======
pkill -i collector || true

shopt -s nullglob

output_folder="${OUTPUT_DIRECTORY}/experiment-${ts}/"
workload_directory="${WORKLOADS_DIRECTORY}/"
for workload in "${workload_directory}"/*; do
    echo "Executing ${workload}"

    # Create the output directory for this particular benchmark invocation.
    benchmark_suffix=$(basename "${workload}")
    benchmark_output="${output_folder}/${benchmark_suffix}"
    mkdir -p "${benchmark_output}"

    # Parse the config.yaml file that describes the experiment.
    # The description for the config.yaml and the keys populated are described
    # in behavior/datagen/generate_workloads.py.
    config_yaml=$(realpath "${workload}"/config.yaml)
    (
>>>>>>> 21029714
        eval "$(niet -f eval . "${config_yaml}")"

        # shellcheck disable=2154 # populated by niet
        if [ ${#benchbase_configs[@]} != ${#pg_configs[@]} ];
        then
            echo "Found configuration file ${config_yaml} where configurations are not aligned."
            exit 1
        fi

        if [ ${#benchbase_configs[@]} == 0 ];
        then
            echo "Found configuration file {$config_yaml} containing empty experiment."
            exit 1
        fi

        for i in "${!benchbase_configs[@]}";
        do
            postgresql_path=$(realpath "${pg_configs[$i]}")
            benchbase_config_path=$(realpath "${benchbase_configs[$i]}")

            if [ "$i" -eq 0 ];
            then
                # If we're executing a new experiment, then we want to completely
                # the database instance. This is done by invoking `noisepage_init`.
                doit noisepage_init --config="${postgresql_path}"
                if [ ${decoupled} != "0" ];
                then
                    doit noisepage_tscout_decouple
                fi
                doit benchbase_bootstrap_dbms

                if [ "$restore_db" == 'True' ];
                then
                    ${pg_restore} -j 8 -d benchbase "${restore_db_path}"

                    # These are needed to clean up any sad state from the restore.
                    ${psql} --dbname=benchbase --command="VACUUM;"
                    ${psql} --dbname=benchbase --command="CHECKPOINT;"
                else
                    # Create the database and load the database
                    # shellcheck disable=2154 # populated by niet
                    doit benchbase_run --benchmark="${benchmark}" --config="${benchbase_config_path}" --args="--create=true --load=false --execute=false"

                    if [ -n "$post_create" ];
                    then
                        # Execute post create SQL prior to loading the data.
                        post_create_path=$(realpath "${post_create}")
                        ${psql} --dbname=benchbase -f "${post_create_path}"
                    fi

                    doit benchbase_run --benchmark="${benchmark}" --config="${benchbase_config_path}" --args="--create=false --load=true --execute=false"

                    if [ "$dump_db" == 'True' ];
                    then
                        # Dump the database.
                        dump_file="${benchmark_output}/dump.dir"
                        if [ -n "$dump_db_path" ];
                        then
                            dump_file=$dump_db_path
                        fi
                        ${pg_dump} -j 8 -F d -f "${dump_file}" benchbase
                    fi
                fi

                if [ "$snapshot_data" == 'True' ];
                then
                    doit benchbase_snapshot_benchmark --benchmark="${benchmark}" --output_dir="${benchmark_output}"
                fi

                # Remove existing logfiles, if any exist.
                doit noisepage_stop --data="${PGDATA_LOCATION}"
                rm -rf "${PGDATA_LOCATION}/log/*.csv"
                rm -rf "${PGDATA_LOCATION}/log/*.log"
                rm -rf "${BENCHMARK_LOCATION}/results/*"

                # Then restart the instance.
                ${pg_ctl} start -D "${PGDATA_LOCATION}"
<<<<<<< HEAD

                # Install QCache before running workloads.
                if [ ${decoupled} != "0" ];
                then
                    doit noisepage_qcache_install --dbname=benchbase
                fi
            else
                doit noisepage_swap_config --config="${postgresql_path}"
=======
>>>>>>> 21029714

                # Install QSS extension
                doit noisepage_qss_install --dbname=benchbase

                # shellcheck disable=2154 # populated by niet
                if [ "$pg_analyze" != 'False' ];
                then
                    # If pg_analyze is specified, then run ANALYZE on the benchmark's tables.
                    doit benchbase_pg_analyze_benchmark --benchmark="${benchmark}"
                fi

<<<<<<< HEAD
            # Insert the knob log to the knob change file.
            python3 behavior/datagen/knob_change.py "${knob_change_log}" "${postgresql_path}"

            # shellcheck disable=2154 # populated by niet
            if [ "$pg_prewarm" != 'False' ];
=======
                # shellcheck disable=2154 # populated by niet
                if [ "$pg_prewarm" != 'False' ];
                then
                    # If pg_prewarm is specified, then invoke pg_prewarm on the benchmark's tables.
                    doit benchbase_prewarm_install
                    doit benchbase_pg_prewarm_benchmark --benchmark="${benchmark}"
                fi
            elif [ "${continuous}" != 'True' ];
>>>>>>> 21029714
            then
                # Under continuous execution, we don't swap the configuration.
                # Swapping the configuration forces a restart at present.
                doit noisepage_swap_config --config="${postgresql_path}"

                # shellcheck disable=2154 # populated by niet
                if [ "$pg_analyze" != 'False' ];
                then
                    # If pg_analyze is specified, then run ANALYZE on the benchmark's tables.
                    doit benchbase_pg_analyze_benchmark --benchmark="${benchmark}"
                fi

                # shellcheck disable=2154 # populated by niet
                if [ "$pg_prewarm" != 'False' ];
                then
                    # If pg_prewarm is specified, then invoke pg_prewarm on the benchmark's tables.
                    doit benchbase_prewarm_install
                    doit benchbase_pg_prewarm_benchmark --benchmark="${benchmark}"
                fi
            fi

            if [ "$enable_collector" != 'False' ];
            then
                # Initialize collector. We currently don't have a means by which to check whether
                # collector has successfully attached to the instance. As such, we (wait) 10 seconds.
                doit collector_init --benchmark="${benchmark}" --output_dir="${benchmark_output}" --wait_time=10 --collector_interval=30
            fi

<<<<<<< HEAD
            # Initialize TScout. We currently don't have a means by which to check whether
            # TScout has successfully attached to the instance. As such, we (wait) 5 seconds.
            append=$( [[ $i != "0" ]] && echo "True" || echo "False" )
            doit tscout_init --output_dir="${benchmark_output}" --wait_time=5 --append="${append}" --decoupled="${decoupled}"

=======
>>>>>>> 21029714
            # Execute the benchmark
            doit benchbase_run --benchmark="${benchmark}" --config="${benchbase_config_path}" --args="--execute=true"

            if [ "$enable_collector" != 'False' ];
            then
                # Shutdown collector.
                doit collector_shutdown
            fi

            if [ ${i} == $((${#benchbase_configs[@]} - 1)) ];
            then
                plans_file="${benchmark_output}/pg_qss_plans.csv"
                stats_file="${benchmark_output}/pg_qss_stats.csv"
                ddl_file="${benchmark_output}/pg_qss_ddl.csv"
                ${psql} --dbname=benchbase --csv --command="SELECT * FROM pg_catalog.pg_qss_plans;" > "${plans_file}"
                ${psql} --dbname=benchbase --csv --command="SELECT * FROM pg_catalog.pg_qss_ddl;" > "${ddl_file}"
                ${psql} --dbname=benchbase --csv --variable="FETCH_COUNT=131072" --command="SELECT * FROM pg_catalog.pg_qss_stats;" > /tmp/pg_qss_stats.csv
                sort -t, -n -k4,4 -k5,5 /tmp/pg_qss_stats.csv -o "${stats_file}"
            fi

            if [ ! -z "$post_execute" ];
            then
                postexecute_path=$(realpath "${post_execute[$i]}")
                ${psql} --dbname=benchbase -f "${postexecute_path}"
            fi

            # Similarly, we move the postgres log file to the experiment output directory if it
            # exists. The log file is also suffixed by this benchmark index.
            log=${PGDATA_LOCATION}/log
            if [ "${continuous}" != 'True' ];
            then
                doit noisepage_stop --data="${PGDATA_LOCATION}"
            fi

            if [ -d "${log}" ] && [ "${continuous}" != 'True' ];
            then
                mv "${PGDATA_LOCATION}/log" "${benchmark_output}/log.${i}"
            fi

            # Similarly, we move the corresponding benchmark's execution log from BenchBase to the
            # experiment output directory, with the results folder suffixed by the benchmark index.
            mv "${BENCHBASE_LOCATION}/results" "${benchmark_output}/results.${i}"
        done

        if [ "${continuous}" == 'True' ];
        then
            doit noisepage_stop --data="${PGDATA_LOCATION}"
            mv "${PGDATA_LOCATION}/log" "${benchmark_output}/log"
        fi
    )

    echo "Executed ${workload}"
done

ts=$(date '+%Y-%m-%d_%H-%M-%S')
echo "Finished workload execution at ${ts}"<|MERGE_RESOLUTION|>--- conflicted
+++ resolved
@@ -130,28 +130,6 @@
 
 # Kill any running postgres and/or collector instances.
 pkill -i postgres || true
-<<<<<<< HEAD
-pkill -i tscout || true
-
-# Decoupled parameter.
-decoupled=1
-modes=("train" "eval")
-for mode in "${modes[@]}"; do
-    output_folder="${OUTPUT_DIRECTORY}/experiment-${ts}/${mode}"
-    workload_directory="${WORKLOADS_DIRECTORY}/${mode}"
-    for workload in "${workload_directory}"/*; do
-        echo "Executing ${workload} for ${mode}"
-
-        # Create the output directory for this particular benchmark invocation.
-        benchmark_suffix=$(basename "${workload}")
-        benchmark_output="${output_folder}/${benchmark_suffix}"
-        mkdir -p "${benchmark_output}"
-
-        # Parse the config.yaml file that describes the experiment.
-        # The description for the config.yaml and the keys populated are described
-        # in behavior/datagen/generate_workloads.py.
-        config_yaml=$(realpath "${workload}"/config.yaml)
-=======
 pkill -i collector || true
 
 shopt -s nullglob
@@ -171,7 +149,6 @@
     # in behavior/datagen/generate_workloads.py.
     config_yaml=$(realpath "${workload}"/config.yaml)
     (
->>>>>>> 21029714
         eval "$(niet -f eval . "${config_yaml}")"
 
         # shellcheck disable=2154 # populated by niet
@@ -249,17 +226,6 @@
 
                 # Then restart the instance.
                 ${pg_ctl} start -D "${PGDATA_LOCATION}"
-<<<<<<< HEAD
-
-                # Install QCache before running workloads.
-                if [ ${decoupled} != "0" ];
-                then
-                    doit noisepage_qcache_install --dbname=benchbase
-                fi
-            else
-                doit noisepage_swap_config --config="${postgresql_path}"
-=======
->>>>>>> 21029714
 
                 # Install QSS extension
                 doit noisepage_qss_install --dbname=benchbase
@@ -271,13 +237,6 @@
                     doit benchbase_pg_analyze_benchmark --benchmark="${benchmark}"
                 fi
 
-<<<<<<< HEAD
-            # Insert the knob log to the knob change file.
-            python3 behavior/datagen/knob_change.py "${knob_change_log}" "${postgresql_path}"
-
-            # shellcheck disable=2154 # populated by niet
-            if [ "$pg_prewarm" != 'False' ];
-=======
                 # shellcheck disable=2154 # populated by niet
                 if [ "$pg_prewarm" != 'False' ];
                 then
@@ -286,7 +245,6 @@
                     doit benchbase_pg_prewarm_benchmark --benchmark="${benchmark}"
                 fi
             elif [ "${continuous}" != 'True' ];
->>>>>>> 21029714
             then
                 # Under continuous execution, we don't swap the configuration.
                 # Swapping the configuration forces a restart at present.
@@ -315,14 +273,6 @@
                 doit collector_init --benchmark="${benchmark}" --output_dir="${benchmark_output}" --wait_time=10 --collector_interval=30
             fi
 
-<<<<<<< HEAD
-            # Initialize TScout. We currently don't have a means by which to check whether
-            # TScout has successfully attached to the instance. As such, we (wait) 5 seconds.
-            append=$( [[ $i != "0" ]] && echo "True" || echo "False" )
-            doit tscout_init --output_dir="${benchmark_output}" --wait_time=5 --append="${append}" --decoupled="${decoupled}"
-
-=======
->>>>>>> 21029714
             # Execute the benchmark
             doit benchbase_run --benchmark="${benchmark}" --config="${benchbase_config_path}" --args="--execute=true"
 
